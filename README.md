# AmpliPi Plugin for Home Assistant

This component adds support for auto-discovery and configuration of
AmpliPi Groups and Zones.

If you like this component, please give it a star on [github](https://github.com/brianhealey/hacs_amplipi).

## Installation

1. Ensure that [HACS](https://hacs.xyz) is installed.
1. Navigate to HACS on the sidebar and open the HACS settings by selecting the three dots icon. From there select "custom repositories".
![Step 2](doc_img/customrepo.png)
<<<<<<< HEAD
1. A dialog box should appear. In it, paste a link to to this repo, found at `https://github.com/micronova/hacs_amplipi`, under "Repository." Under "Category," select "Integration." Then click "Add."
=======
1. A dialog box should appear. In it, paste a link to to this repo, found at `https://github.com/micro-nova/hacs_amplipi`, under "Repository." Under "Category," select "Integration." Then click "Add."
>>>>>>> b30d632b
![Step 3](doc_img/add.png)
1. This will add the AmpliPi repository to your version of the HACS store! Search for it in the search bar and then click on it when it pops up.
![Step 4](doc_img/store.png)
1. On the store page, click "Download" to install the integration.
![Step 5](doc_img/download.png)
1. After the integration finishes installing, you will need to restart your Home Assistant. To do this, navigate to your Home Assistant's settings on the sidebar, then click the "Restart required." Your HomeAssistant will then reboot.
![Step 6](doc_img/restart.png)
1. **AmpliPi** integration should auto-discover your AmpliPi, and prompt you to configure the integration.


In case you would like to install manually:

1. Copy the folder `custom_components/amplipi` to `custom_components` in your Home Assistant `config` folder.
2. **AmpliPi** integration should auto-discover your AmpliPi, and prompt you to configure the integration

AmpliPi devices do not report a distinct identifier, so this integration currently only supports one controller per installation.

Each Zone and Group will be auto-discovered and a separate `media_player` entity will be created per zone.

The AmpliPi Media Player entities support:
- Play
- Pause
- Off
- On
- PA

## Credits

Cursor graphics used in this document from [Freepik](https://www.freepik.com/).<|MERGE_RESOLUTION|>--- conflicted
+++ resolved
@@ -10,11 +10,7 @@
 1. Ensure that [HACS](https://hacs.xyz) is installed.
 1. Navigate to HACS on the sidebar and open the HACS settings by selecting the three dots icon. From there select "custom repositories".
 ![Step 2](doc_img/customrepo.png)
-<<<<<<< HEAD
-1. A dialog box should appear. In it, paste a link to to this repo, found at `https://github.com/micronova/hacs_amplipi`, under "Repository." Under "Category," select "Integration." Then click "Add."
-=======
 1. A dialog box should appear. In it, paste a link to to this repo, found at `https://github.com/micro-nova/hacs_amplipi`, under "Repository." Under "Category," select "Integration." Then click "Add."
->>>>>>> b30d632b
 ![Step 3](doc_img/add.png)
 1. This will add the AmpliPi repository to your version of the HACS store! Search for it in the search bar and then click on it when it pops up.
 ![Step 4](doc_img/store.png)
