--- conflicted
+++ resolved
@@ -671,13 +671,6 @@
     @property
     def name(self):
         """Return the name of the zone."""
-<<<<<<< HEAD
-        if not self._available and False: # Disabled, might be re-enabled in the future.
-            return "AmpliPi: " + self._name
-=======
-        if not self._available:
-            return "AmpliPi: " + self._name + " (Unavailable)"
->>>>>>> 2602bd45
         return "AmpliPi: " + self._name
 
     async def async_update(self):
@@ -976,10 +969,7 @@
         self._image_base_path = image_base_path
         self._name = "AmpliPi Announcement"
         self._volume = 0.5
-<<<<<<< HEAD
         self._attr_device_class = MediaPlayerDeviceClass.SPEAKER
-=======
->>>>>>> 2602bd45
 
     @property
     def available(self):
@@ -1031,12 +1021,6 @@
     @property
     def name(self):
         """Return the name of the zone."""
-        if not self._available:
-<<<<<<< HEAD
-            return "AmpliPi: " + self._name
-=======
-            return "AmpliPi: " + self._name + " (Unavailable)"
->>>>>>> 2602bd45
         return "AmpliPi: " + self._name
 
     @property
